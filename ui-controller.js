import { Chessground } from 'https://cdn.jsdelivr.net/npm/chessground@9.1.1/dist/chessground.js';
import { ChessEngine } from './chess-engine.js';
import { LichessAPI } from './lichess.js';

export class ChessUIController {
    constructor() {
        this.engine = new ChessEngine();
        this.cg = null;
        this.savedPositions = [];
        this.repertoires = [];
        this.currentRepertoireName = "";
        this.initializeUI();
    }

    // Initialize UI elements and event listeners
    initializeUI() {
        this.initializeChessground();
        this.initializeEventListeners();
        this.loadSavedPositions();
        this.loadRepertoires();
        this.updateStatus();
        this.updateMovesList();
    }

    // Initialize Chessground
    initializeChessground() {
        const config = {
            fen: this.engine.getFen(),
            movable: {
                color: this.engine.practicing ? this.engine.playerColor : 'both',
                free: false,
                dests: this.getChessgroundDests(),
                events: {
                    after: (orig, dest) => this.onMove(orig, dest)
                }
            },
            draggable: {
                showGhost: true
            }
        };

        this.cg = Chessground(document.getElementById('board'), config);
    }

    // Event listeners
    initializeEventListeners() {
        document.getElementById('flipBoardBtn').addEventListener('click', () => this.flipBoard());
        document.getElementById('startBtn').addEventListener('click', () => this.startPractice());
        document.getElementById('resetBtn').addEventListener('click', () => this.resetPosition());
        document.getElementById('setFenBtn').addEventListener('click', () => this.setPositionFromFen());
        document.getElementById('copyFenBtn').addEventListener('click', () => this.copyFen());
        document.getElementById('copyPgnBtn').addEventListener('click', () => this.copyPgn());
        document.getElementById('savePositionBtn').addEventListener('click', () => this.saveCurrentPosition());
        document.getElementById('backBtn').addEventListener('click', () => this.undoMove());
        document.getElementById('forwardBtn').addEventListener('click', () => this.redoMove());
        document.getElementById('pgnFile').addEventListener('change', (e) => this.handlePGNFileUpload(e));
        document.getElementById('autoCheckMoves').addEventListener('change', (event) => {
            this.engine.autoCheckEnabled = event.target.checked;
        });
        document.getElementById('checkMovesBtn').addEventListener('click', () => this.checkMoves());
        document.getElementById('analyzeBtn').addEventListener('click', () => this.goToLichessAnalysis());
        document.getElementById('chessableBtn').addEventListener('click', () => this.goToChessableSearch());
        
        // Repertoire management event listeners
        document.getElementById('saveRepertoireBtn').addEventListener('click', () => this.saveCurrentRepertoire());
        document.getElementById('loadRepertoireBtn').addEventListener('click', () => this.loadSelectedRepertoire());
        document.getElementById('deleteRepertoireBtn').addEventListener('click', () => this.deleteSelectedRepertoire());
        document.getElementById('repertoireSelect').addEventListener('change', () => this.onRepertoireSelectionChange());
        
        this.initializeFilterControls();
    }

<<<<<<< HEAD
    checkMoves() {
        const validMoves = this.engine.getValidMovesForPosition(this.engine.getFen());
        if (validMoves.length > 0) {
            moveStatus.textContent = `Valid moves from this position: ${validMoves}`;
            moveStatus.className = 'move-status valid';
        } else {
            moveStatus.textContent = `No moves found in repertoire for this position`;
            moveStatus.className = 'move-status invalid';
        }
    }

    goToLichessAnalysis() {
        const moves = this.engine.getHistory({ verbose: false });
        const pgnMoves = moves.join('_');
        const url = `https://lichess.org/analysis/pgn/${encodeURIComponent(pgnMoves)}`;
        window.open(url, '_blank');
    }

    goToChessableSearch() {
        const fen = this.engine.getFen();
        const url = `https://www.chessable.com/courses/fen/${encodeURIComponent(fen)}`;
        window.open(url, '_blank');
    }

=======
>>>>>>> a67062f1
    handlePGNFileUpload = (event) => {
        const file = event.target.files[0];
        if (!file) return;

        const reader = new FileReader();
        reader.onload = (e) => {
            try {
                this.engine.buildFenMoveMap(e.target.result);
                document.getElementById('checkMovesBtn').disabled = false;
                document.getElementById('saveRepertoireBtn').disabled = false;
                
                // Set a default name for the repertoire based on file name
                const fileName = file.name.replace(/\.pgn$/i, '');
                document.getElementById('repertoireName').value = fileName;
                this.currentRepertoireName = '';
                
                document.getElementById('moveStatus').textContent = `Repertoire loaded successfully: ${Object.keys(this.engine.fenMoveMap).length} positions found`;
                document.getElementById('moveStatus').className = 'move-status valid';
            } catch (error) {
                console.error('Error parsing PGN:', error);
                document.getElementById('moveStatus').textContent = 'Error loading PGN file';
                document.getElementById('moveStatus').className = 'move-status invalid';
            }
        };
        reader.readAsText(file);
    }

    checkMoves() {
        const validMoves = this.engine.getValidMovesForPosition(this.engine.getFen());
        const moveStatus = document.getElementById('moveStatus');
        const repertoireInfo = this.currentRepertoireName ? ` (${this.currentRepertoireName})` : '';
        
        if (validMoves.length > 0) {
            moveStatus.textContent = `Valid moves from this position${repertoireInfo}: ${validMoves.join(', ')}`;
            moveStatus.className = 'move-status valid';
        } else {
            moveStatus.textContent = `No moves found in repertoire${repertoireInfo} for this position`;
            moveStatus.className = 'move-status invalid';
        }
    }

    goToLichessAnalysis() {
        const moves = this.engine.getHistory({ verbose: false });
        const pgnMoves = moves.join('_');
        const url = `https://lichess.org/analysis/pgn/${encodeURIComponent(pgnMoves)}`;
        window.open(url, '_blank');
    }

    goToChessableSearch() {
        const fen = this.engine.getFen();
        const url = `https://www.chessable.com/courses/fen/${encodeURIComponent(fen)}`;
        window.open(url, '_blank');
    }

    // Move handling
    onMove(orig, dest) {
        const isPlayerMove = !this.engine.practicing || 
            (this.engine.getTurn() === 'w' && this.engine.playerColor === 'white') || 
            (this.engine.getTurn() === 'b' && this.engine.playerColor === 'black');

        const result = this.engine.makeMove({ from: orig, to: dest });
        
        if (result.success) {
            if (isPlayerMove && this.engine.autoCheckEnabled) {
                const validMoves = this.engine.getValidMovesForPosition(result.prevFen);
                const moveStatus = document.getElementById('moveStatus');
                const repertoireInfo = this.currentRepertoireName ? ` (${this.currentRepertoireName})` : '';
                
                if (validMoves.includes(result.move.san)) {
                    moveStatus.textContent = `Move is in your repertoire${repertoireInfo}`;
                    moveStatus.className = 'move-status valid';
                } else {
                    moveStatus.textContent = `Move is not in your repertoire${repertoireInfo}. Valid moves were: ${validMoves.join(', ')}`;
                    moveStatus.className = 'move-status invalid';
                }
            }

            this.updateBoard();
            this.updateMovesList();

            if (this.engine.practicing) {
                this.makeComputerMove();
            }
        }
    }

    // Board updates
    updateBoard() {
        this.cg.set({
            fen: this.engine.getFen(),
            turnColor: this.getTurnColor(),
            movable: {
                color: this.engine.practicing ? this.engine.playerColor : 'both',
                dests: this.getChessgroundDests()
            }
        });
        this.updateStatus();
    }

    // UI updates
    updateStatus(message) {
        const statusDiv = document.getElementById('status');
        if (message) {
            statusDiv.textContent = message;
        } else {
            let status = '';
            if (this.engine.practicing) {
                status = `Practice mode: You are playing ${this.engine.playerColor}`;
                if (this.engine.isInCheck()) {
                    status += ' - CHECK!';
                }
            } else {
                status = 'Set up your starting position. You can play moves for both sides. Then click "Start Practice".';
            }
            statusDiv.textContent = status;
        }
        statusDiv.className = 'info';
    }

    updateMovesList() {
        const moves = this.engine.getHistory();
        const movesDiv = document.getElementById('moves');
        let html = '';
        
        for (let i = 0; i < moves.length; i++) {
            if (i % 2 === 0) {
                html += `<span class="move-number">${Math.floor(i/2 + 1)}.</span>`;
            }
            html += `<span class="move">${moves[i].san}</span>`;
            if (i % 2 === 1) {
                html += '<br>';
            }
        }
        
        movesDiv.innerHTML = html;
        movesDiv.scrollTop = movesDiv.scrollHeight;
    }

    // Position management
    async makeComputerMove() {
        const filters = this.getActiveFilters();
        const fen = this.engine.getFen();
        
        try {
            const data = await LichessAPI.getMoves(fen, filters);

            if (data.moves && data.moves.length > 0) {
                const topP = parseFloat(document.getElementById('topPInput').value);
                const topK = parseInt(document.getElementById('topKInput').value);
                const minGames = parseInt(document.getElementById('minGamesInput').value);
                const selectedMove = LichessAPI.selectComputerMove(data.moves, topP, topK, minGames);
                
                if (selectedMove) {
                    const result = this.engine.makeMove(selectedMove.san);
                    
                    if (result.success) {
                        this.updateBoard();
                        this.updateMovesList();
                        await this.updatePositionStats();
                    }
                }
            }
        } catch (error) {
            console.error('Error fetching from Lichess API:', error);
            this.updateStatus('Error making computer move');
        }
    }

    async updatePositionStats() {
        const fen = this.engine.getFen();
        const filters = this.getActiveFilters();
        
        try {
            const stats = await LichessAPI.getPositionStats(fen, filters, this.engine.playerColor);
            document.getElementById('score').textContent = stats.message;
        } catch (error) {
            console.error('Error fetching stats:', error);
            document.getElementById('score').textContent = 'Error fetching position statistics';
        }
    }

    // Filter management
    initializeFilterControls() {
        document.querySelectorAll('.filter-option').forEach(button => {
            button.addEventListener('click', () => {
                button.classList.toggle('active');
                this.saveFilters();
            });
        });
        
        this.loadFilters();
        this.syncTopPControls();
    }

    getActiveFilters() {
        const speeds = Array.from(document.querySelectorAll('#timeControls .filter-option.active'))
            .map(button => button.dataset.speed);
        
        const ratings = Array.from(document.querySelectorAll('#ratings .filter-option.active'))
            .map(button => parseInt(button.dataset.rating));
        
        return { speeds, ratings };
    }

    // Local storage management
    saveFilters() {
        const speeds = Array.from(document.querySelectorAll('#timeControls .filter-option'))
            .map(button => ({
                speed: button.dataset.speed,
                active: button.classList.contains('active')
            }));
        
        const ratings = Array.from(document.querySelectorAll('#ratings .filter-option'))
            .map(button => ({
                rating: button.dataset.rating,
                active: button.classList.contains('active')
            }));

        const topP = document.getElementById('topPInput').value;
        const topK = document.getElementById('topKInput').value;
        const minGames = document.getElementById('minGamesInput').value;
        
        localStorage.setItem('chessFilters', JSON.stringify({ 
            speeds, 
            ratings,
            topP,
            topK,
            minGames
        }));
    }

    loadFilters() {
        const savedFilters = localStorage.getItem('chessFilters');
        if (!savedFilters) return;
        
        const filters = JSON.parse(savedFilters);
        
        filters.speeds?.forEach(speed => {
            const button = document.querySelector(`#timeControls .filter-option[data-speed="${speed.speed}"]`);
            if (button) {
                button.classList.toggle('active', speed.active);
            }
        });
        
        filters.ratings?.forEach(rating => {
            const button = document.querySelector(`#ratings .filter-option[data-rating="${rating.rating}"]`);
            if (button) {
                button.classList.toggle('active', rating.active);
            }
        });

        // Load topP and topK values
        if (filters.topP) {
            document.getElementById('topPInput').value = filters.topP;
            document.getElementById('topPSlider').value = filters.topP;
        }
        if (filters.topK) {
            document.getElementById('topKInput').value = filters.topK;
        }
        if (filters.minGames) {
            document.getElementById('minGamesInput').value = filters.minGames;
        }
    }

    // Utility methods
    syncTopPControls() {
        const slider = document.getElementById('topPSlider');
        const input = document.getElementById('topPInput');
        const topKInput = document.getElementById('topKInput');
        const minGamesInput = document.getElementById('minGamesInput');
        
        slider.addEventListener('input', (e) => {
            input.value = e.target.value;
            this.saveFilters();
        });
        
        input.addEventListener('blur', (e) => {
            let value = parseFloat(e.target.value);
            if (isNaN(value)) value = 0;
            if (value < 0) value = 0;
            if (value > 1) value = 1;
            slider.value = value;
            input.value = value;
            this.saveFilters();
        });

        topKInput.addEventListener('blur', () => {
            let value = parseInt(topKInput.value);
            if (isNaN(value) || value < 1) value = 1;
            topKInput.value = value;
            this.saveFilters();
        });

        minGamesInput.addEventListener('blur', () => {
            let value = parseInt(minGamesInput.value);
            if (isNaN(value) || value < 1) value = 1;
            minGamesInput.value = value;
            this.saveFilters();
        });
    }

    getChessgroundDests() {
        const dests = new Map();
        this.engine.game.SQUARES.forEach(s => {
            const ms = this.engine.game.moves({square: s, verbose: true});
            if (ms.length) dests.set(s, ms.map(m => m.to));
        });
        return dests;
    }

    getTurnColor() {
        return (this.engine.getTurn() === 'w') ? 'white' : 'black';
    }

    selectComputerMove(moves) {
        const topP = parseFloat(document.getElementById('topPInput').value);
        const topK = parseInt(document.getElementById('topKInput').value);
        return LichessAPI.selectComputerMove(moves, topP, topK);
    }

    // Button handlers
    flipBoard() {
        this.cg.toggleOrientation();
        this.engine.togglePlayerColor();
        this.updateStatus();
    }

    startPractice() {
        this.engine.startPracticing();
        this.updateBoard();
        if (this.engine.getTurn() !== this.engine.playerColor[0]) {
            this.makeComputerMove();
        }
    }

    resetPosition() {
        this.engine.resetPosition();
        this.updateBoard();
        this.updateMovesList();
    }

    async copyFen() {
        try {
            await navigator.clipboard.writeText(this.engine.getFen());
            this.updateStatus('FEN copied to clipboard!');
        } catch (err) {
            console.error('Failed to copy FEN:', err);
            this.updateStatus('Failed to copy FEN to clipboard');
        }
    }

    async copyPgn() {
        try {
            await navigator.clipboard.writeText(this.engine.generatePGN());
            this.updateStatus('PGN copied to clipboard!');
        } catch (err) {
            console.error('Failed to copy PGN:', err);
            this.updateStatus('Failed to copy PGN to clipboard');
        }
    }

    setPositionFromFen() {
        const fenInput = document.getElementById('fenInput');
        const fen = fenInput.value.trim();
        
        const result = this.engine.setPositionFromFen(fen);
        if (result.success) {
            this.updateBoard();
            this.updateStatus('Position set from FEN');
            this.updateMovesList();
            fenInput.value = '';
        } else {
            console.error('Invalid FEN:', result.error);
            this.updateStatus('Invalid FEN string');
            document.getElementById('status').className = 'warning';
        }
    }

    undoMove() {
        const result = this.engine.undoMove();
        if (result.success) {
            this.updateBoard();
            this.updateMovesList();
        }
    }

    redoMove() {
        const result = this.engine.redoMove();
        if (result.success) {
            this.updateBoard();
            this.updateMovesList();
        }
    }

    // Load saved positions from localStorage
    loadSavedPositions() {
        const saved = localStorage.getItem('chessPositions');
        if (saved) {
            this.savedPositions = JSON.parse(saved);
            this.updatePositionsList();
        }
    }

    // Repertoire management methods
    saveCurrentRepertoire() {
        const nameInput = document.getElementById('repertoireName');
        const name = nameInput.value.trim();
        
        if (!name) {
            alert('Please enter a repertoire name');
            return;
        }
        
        if (Object.keys(this.engine.fenMoveMap).length === 0) {
            alert('No repertoire loaded to save');
            return;
        }
        
        const repertoire = {
            name: name,
            fenMoveMap: this.engine.fenMoveMap,
            timestamp: new Date().toISOString()
        };
        
        // Check if we're updating an existing repertoire
        const existingIndex = this.repertoires.findIndex(r => r.name === name);
        if (existingIndex >= 0) {
            if (confirm(`Update existing repertoire "${name}"?`)) {
                this.repertoires[existingIndex] = repertoire;
            } else {
                return;
            }
        } else {
            this.repertoires.push(repertoire);
        }
        
        this.currentRepertoireName = name;
        this.saveRepertoiresToStorage();
        this.updateRepertoiresList();
        
        // Clear input
        nameInput.value = '';
        
        document.getElementById('moveStatus').textContent = `Repertoire "${name}" saved successfully`;
        document.getElementById('moveStatus').className = 'move-status valid';
    }
    
    loadSelectedRepertoire() {
        const select = document.getElementById('repertoireSelect');
        const selectedIndex = select.selectedIndex;
        
        if (selectedIndex <= 0) {
            alert('Please select a repertoire to load');
            return;
        }
        
        const repertoire = this.repertoires[selectedIndex - 1]; // Adjusting for the placeholder option
        this.engine.setRepertoire(repertoire.fenMoveMap);
        this.currentRepertoireName = repertoire.name;
        
        document.getElementById('checkMovesBtn').disabled = false;
        document.getElementById('moveStatus').textContent = `Repertoire "${repertoire.name}" loaded successfully: ${Object.keys(repertoire.fenMoveMap).length} positions`;
        document.getElementById('moveStatus').className = 'move-status valid';
    }
    
    deleteSelectedRepertoire() {
        const select = document.getElementById('repertoireSelect');
        const selectedIndex = select.selectedIndex;
        
        if (selectedIndex <= 0) {
            alert('Please select a repertoire to delete');
            return;
        }
        
        const repertoireIndex = selectedIndex - 1; // Adjusting for the placeholder option
        const repertoire = this.repertoires[repertoireIndex];
        
        if (confirm(`Are you sure you want to delete the repertoire "${repertoire.name}"?`)) {
            this.repertoires.splice(repertoireIndex, 1);
            this.saveRepertoiresToStorage();
            this.updateRepertoiresList();
            
            document.getElementById('moveStatus').textContent = `Repertoire "${repertoire.name}" deleted`;
            document.getElementById('moveStatus').className = 'move-status invalid';
            
            // Clear current repertoire if it was the one deleted
            if (this.currentRepertoireName === repertoire.name) {
                this.engine.clearRepertoire();
                this.currentRepertoireName = '';
                document.getElementById('checkMovesBtn').disabled = true;
                document.getElementById('saveRepertoireBtn').disabled = true;
            }
        }
    }
    
    onRepertoireSelectionChange() {
        const select = document.getElementById('repertoireSelect');
        const selectedIndex = select.selectedIndex;
        
        if (selectedIndex <= 0) {
            document.getElementById('loadRepertoireBtn').disabled = true;
            document.getElementById('deleteRepertoireBtn').disabled = true;
        } else {
            document.getElementById('loadRepertoireBtn').disabled = false;
            document.getElementById('deleteRepertoireBtn').disabled = false;
        }
    }
    
    updateRepertoiresList() {
        const select = document.getElementById('repertoireSelect');
        
        // Clear all options except the first placeholder
        while (select.options.length > 1) {
            select.remove(1);
        }
        
        // Add repertoires to select
        this.repertoires.forEach(repertoire => {
            const option = document.createElement('option');
            option.value = repertoire.name;
            option.textContent = `${repertoire.name} (${Object.keys(repertoire.fenMoveMap).length} positions)`;
            select.add(option);
            
            // Select current repertoire if it exists
            if (repertoire.name === this.currentRepertoireName) {
                select.value = repertoire.name;
                document.getElementById('loadRepertoireBtn').disabled = false;
                document.getElementById('deleteRepertoireBtn').disabled = false;
            }
        });
        
        // If no repertoires, disable buttons
        if (this.repertoires.length === 0) {
            document.getElementById('loadRepertoireBtn').disabled = true;
            document.getElementById('deleteRepertoireBtn').disabled = true;
        }
    }
    
    loadRepertoires() {
        const saved = localStorage.getItem('chessRepertoires');
        if (saved) {
            try {
                this.repertoires = JSON.parse(saved);
                this.updateRepertoiresList();
            } catch (e) {
                console.error('Error loading repertoires:', e);
                this.repertoires = [];
            }
        }
    }
    
    saveRepertoiresToStorage() {
        localStorage.setItem('chessRepertoires', JSON.stringify(this.repertoires));
    }

    // Update the positions list in the UI to show orientation
    updatePositionsList() {
        const positionsList = document.getElementById('positionsList');
        positionsList.innerHTML = '';
        
        if (this.savedPositions.length === 0) {
            positionsList.innerHTML = '<div class="position-item">No saved positions yet</div>';
            return;
        }
        
        this.savedPositions.forEach((position, index) => {
            const item = document.createElement('div');
            item.className = 'position-item';
            item.innerHTML = `
                <span class="position-name">
                    ${position.name}
                    <span class="position-orientation">(${position.orientation})</span>
                </span>
                <div>
                    <button class="delete-position" data-index="${index}">Delete</button>
                </div>
            `;
            
            // Add click handler to load the position
            item.addEventListener('click', (e) => {
                if (!e.target.classList.contains('delete-position')) {
                    this.loadPosition(position);
                }
            });
            
            positionsList.appendChild(item);
        });
        
        // Add delete handlers
        document.querySelectorAll('.delete-position').forEach(button => {
            button.addEventListener('click', (e) => {
                e.stopPropagation();
                const index = parseInt(button.dataset.index);
                this.savedPositions.splice(index, 1);
                this.savePositionsToStorage();
                this.updatePositionsList();
            });
        });
    }

    // Save current position
    saveCurrentPosition() {
        const name = prompt('Enter a name for this position:');
        if (!name) return;
        
        const position = {
            name: name,
            fen: this.engine.getFen(),
            pgn: this.engine.getPgn(),
            moves: this.engine.getHistory(),
            orientation: this.cg.state.orientation  // Save the current board orientation
        };
        
        this.savedPositions.push(position);
        this.savePositionsToStorage();
        this.updatePositionsList();
    }

    // Save positions to localStorage
    savePositionsToStorage() {
        localStorage.setItem('chessPositions', JSON.stringify(this.savedPositions));
    }

    loadPosition(position) {
        // First try to load from PGN
        let result = this.engine.setPositionFromPgn(position.pgn);
        
        if (!result.success) {
            result = this.engine.setPositionFromFen(position.fen);
        }

        if (!result.success) {
            console.error('Error loading position:', result.error);
            alert('Error loading position');
            return;
        }

        if (position.orientation) {
            this.cg.set({
                orientation: position.orientation
            });
            this.engine.setPlayerColor(position.orientation);
        }

        this.engine.stopPracticing();

        this.updateBoard();
        this.updateMovesList();
        this.updateStatus('Position loaded: ' + position.name);
    }
} <|MERGE_RESOLUTION|>--- conflicted
+++ resolved
@@ -70,7 +70,6 @@
         this.initializeFilterControls();
     }
 
-<<<<<<< HEAD
     checkMoves() {
         const validMoves = this.engine.getValidMovesForPosition(this.engine.getFen());
         if (validMoves.length > 0) {
@@ -95,8 +94,6 @@
         window.open(url, '_blank');
     }
 
-=======
->>>>>>> a67062f1
     handlePGNFileUpload = (event) => {
         const file = event.target.files[0];
         if (!file) return;
